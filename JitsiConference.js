--- conflicted
+++ resolved
@@ -49,14 +49,11 @@
     this.statistics = new Statistics(this.xmpp, {
         callStatsID: this.options.config.callStatsID,
         callStatsSecret: this.options.config.callStatsSecret,
-<<<<<<< HEAD
-        callStatsConfIDNamespace: this.options.config.callStatsConfIDNamespace || this.options.config.hosts.domain,
-        disableThirdPartyRequests: this.options.config.disableThirdPartyRequests
-=======
+        callStatsConfIDNamespace: 
+            this.options.config.callStatsConfIDNamespace || window.location.hostname,
         disableThirdPartyRequests:
             this.options.config.disableThirdPartyRequests,
         roomName: this.options.name
->>>>>>> a1dbd1f6
     });
     setupListeners(this);
     this.participants = {};
